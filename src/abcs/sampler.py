--- conflicted
+++ resolved
@@ -88,7 +88,6 @@
         self.return_refinement_samples: List[SamplePoint] = []
         self.total_evals: int = 0
 
-<<<<<<< HEAD
     def _determine_bin_generic(
         self, value: float, bin_edges: NDArray[np.float64], num_bins: int
     ) -> int:
@@ -119,224 +118,6 @@
                 
         # This should not happen, but default to last bin
         return num_bins - 1
-=======
-    def run_with_return_refinement(self) -> List[Optional[SamplePoint]]:
-        """
-        Run the enhanced sampling algorithm with return gap filling.
-
-        This is the main entry point for the two-phase ABCS algorithm:
-        1. Phase 1: Standard AFHP-based binary search
-        2. Phase 2: Return gap filling (if return_bins > 0)
-
-        Returns:
-            Combined list of samples from both phases
-        """
-        # Phase 1: Standard AFHP coverage
-        if self.verbose:
-            print("Phase 1: AFHP coverage using binary search...")
-
-        afhp_samples = self.run()
-
-        # Phase 2: Return gap filling
-        if self.return_bins > 0:
-            if self.verbose:
-                print(
-                    f"Phase 2: Return gap filling with {self.return_bins} return "
-                    "bins..."
-                )
-
-            self.fill_return_gaps(afhp_samples)
-
-            # Return combined samples, but maintain the original bin structure
-            # The additional samples are stored separately in return_refinement_samples
-            return afhp_samples
-        else:
-            return afhp_samples
-
-    def run(self) -> List[Optional[SamplePoint]]:
-        """
-        Run the adaptive sampling algorithm (Phase 1 only).
-
-        Returns a list of samples, one per bin (where possible).
-        """
-        # Evaluate at extremes
-        left_sample = self.evaluate_at_input(self.input_range[0])
-        right_sample = self.evaluate_at_input(self.input_range[1])
-
-        # Place extreme samples in appropriate bins
-        left_bin = self.determine_bin(left_sample.output_value)
-        right_bin = self.determine_bin(right_sample.output_value)
-
-        self.bin_samples[left_bin] = left_sample
-        self.bin_samples[right_bin] = right_sample
-
-        # Fill remaining bins using binary search
-        if left_bin < right_bin:
-            self.binary_search_fill(
-                self.input_range[0], self.input_range[1], left_bin, right_bin
-            )
-
-        if self.verbose:
-            print(f"Total evaluations: {self.total_evals}")
-            print(
-                f"Bins filled: {sum(1 for s in self.bin_samples if s is not None)}"
-                f"/{self.num_bins}"
-            )
-
-        return self.bin_samples
-
-    def fill_return_gaps(
-        self, initial_samples: List[Optional[SamplePoint]]
-    ) -> List[SamplePoint]:
-        """
-        Fill gaps in return values using recursive binary search (Phase 2).
-
-        This method implements the improved Phase 2 algorithm that uses recursive
-        binary bisection to systematically fill gaps in return value coverage.
-        Unlike the previous interpolation-based approach, this method:
-
-        1. Identifies contiguous intervals of empty return bins
-        2. Finds samples that bracket each gap interval
-        3. Applies recursive binary search within each interval
-        4. Continues until all gaps are filled or convergence is reached
-
-        Args:
-            initial_samples: Samples from the initial AFHP-based binary search
-
-        Returns:
-            List of additional samples to fill return gaps
-        """
-        if self.return_bins == 0:
-            raise ValueError("Called fill_return_gaps with return_bins=0")
-
-        # Extract valid samples and their returns
-        valid_samples = [s for s in initial_samples if s is not None]
-        if len(valid_samples) < 2:
-            return []
-
-        # Build list of samples with their return values
-        samples_with_returns = []
-        for sample in valid_samples:
-            ret = self.return_value_function(sample.metadata)
-            samples_with_returns.append((sample, ret))
-
-        if len(samples_with_returns) != len(valid_samples):
-            raise ValueError("Could not extract return values for all samples")
-
-        # Sort samples by return value
-        samples_with_returns.sort(key=lambda x: x[1])
-        min_return = samples_with_returns[0][1]
-        max_return = samples_with_returns[-1][1]
-
-        if max_return <= min_return:
-            if self.verbose:
-                print("Warning: All return values are equal, cannot fill gaps")
-            return []
-
-        # Create return bins
-        return_bin_edges = np.linspace(min_return, max_return, self.return_bins + 1)
-
-        # Find which return bins are already filled
-        filled_return_bins = set()
-        for sample, ret in samples_with_returns:
-            bin_idx = self.determine_return_bin(ret, return_bin_edges)
-            filled_return_bins.add(bin_idx)
-
-        # Identify contiguous gap intervals
-        gap_intervals = self.identify_return_gap_intervals(
-            filled_return_bins, return_bin_edges
-        )
-
-        if self.verbose and gap_intervals:
-            mode_text = (
-                "unbounded mode"
-                if self.unbounded_mode
-                else f"max {self.max_additional_evals} evals"
-            )
-            print(
-                f"Found {len(gap_intervals)} return gap intervals to fill ({mode_text})"
-            )
-            for start, end in gap_intervals:
-                print(
-                    f"  Gap interval: bins {start}-{end} (return values "
-                    f"{return_bin_edges[start]:.2f}-{return_bin_edges[end + 1]:.2f})"
-                )
-
-        # Fill gaps using recursive binary search
-        additional_samples = []
-        total_evals = 0
-
-        for gap_start, gap_end in gap_intervals:
-            # Find samples that bracket this gap interval
-            left_sample = None
-            right_sample = None
-
-            # Find the best bracketing samples for this gap
-            for i, (sample, ret) in enumerate(samples_with_returns):
-                sample_bin = self.determine_return_bin(ret, return_bin_edges)
-
-                # Update left bracket if this sample is to the left of the gap
-                if sample_bin < gap_start:
-                    left_sample = sample
-
-                # Set right bracket if this sample is to the right of the gap
-                if sample_bin > gap_end and right_sample is None:
-                    right_sample = sample
-                    break
-
-            # If we can't bracket the gap, skip it
-            if left_sample is None or right_sample is None:
-                if self.verbose:
-                    print(
-                        f"  Cannot bracket gap interval {gap_start}-{gap_end}, skipping"
-                    )
-                continue
-
-            # Apply recursive binary search to fill this gap interval
-            if self.verbose:
-                print(
-                    f"  Filling gap interval {gap_start}-{gap_end} using binary search"
-                )
-
-            evals = self.binary_search_return_gaps(
-                left_sample,
-                right_sample,
-                gap_start,
-                gap_end,
-                filled_return_bins,
-                return_bin_edges,
-                additional_samples,
-                total_evals,
-            )
-            total_evals += evals
-
-            # Update samples list with new samples for better bracketing in next 
-            # intervals
-            for new_sample in additional_samples[len(samples_with_returns) :]:
-                try:
-                    new_ret = self.extract_return_value(new_sample)
-                    samples_with_returns.append((new_sample, new_ret))
-                except ValueError:
-                    continue
-            samples_with_returns.sort(key=lambda x: x[1])
-
-        if self.verbose and additional_samples:
-            print(f"Added {len(additional_samples)} samples for return gap filling")
-
-        return additional_samples
-
-    def evaluate_at_input(self, input_value: float) -> SamplePoint:
-        """Evaluate the function at the given input value."""
-        threshold = self.input_to_threshold(input_value)
-        output_value, metadata = self.eval_function(threshold)
-        self.total_evals += 1
-
-        sample = SamplePoint(
-            input_value=input_value, output_value=output_value, metadata=metadata
-        )
-        self.all_samples.append(sample)
-        return sample
->>>>>>> f8e92360
 
     def determine_bin(self, output_value: float) -> int:
         """Determine which bin an output value falls into."""
@@ -347,7 +128,7 @@
         return self._determine_bin_generic(output_value, self.bin_edges, self.num_bins)
 
     def _bins_remaining_generic(
-        self, left_idx: int, right_idx: int, filled_bins: set, exclusive: bool = True
+        self, left_idx: int, right_idx: int, filled_bins, exclusive: bool = True
     ) -> bool:
         """
         Generic method to check if there are empty bins in the given range.
@@ -375,7 +156,6 @@
                     return True
         return False
 
-<<<<<<< HEAD
     def bins_remaining(self, left_idx: int, right_idx: int) -> bool:
         """Check if there are empty bins in the given range."""
         return self._bins_remaining_generic(left_idx, right_idx, self.bin_samples, exclusive=True)
@@ -425,8 +205,6 @@
         self.all_samples.append(sample)
         return sample
 
-=======
->>>>>>> f8e92360
     def binary_search_fill(
         self,
         left_input: float,
@@ -467,38 +245,37 @@
 
         return evals
 
-    def extract_return_value(self, sample: SamplePoint) -> float:
-        """Extract return value from sample metadata."""
-        # Try different possible keys for return value
-        metadata = sample.metadata
-
-
-        if "summary" in metadata:
-            summary = metadata["summary"]
-            if isinstance(summary, dict):
-                # Try different split names
-                for split in ["test", "val", "eval"]:
-                    if split in summary and "return_mean" in summary[split]:
-                        return summary[split]["return_mean"]
-
-        # Fallback: look for return_mean directly in metadata
-        if "return_mean" in metadata:
-            return metadata["return_mean"]
-
-        # Final fallback: assume it's stored as 'return'
-        if "return" in metadata:
-            return metadata["return"]
-
-        raise ValueError(
-            f"Could not extract return value from sample metadata: {metadata}"
-        )
-
-    def bins_remaining(self, left_idx: int, right_idx: int) -> bool:
-        """Check if there are empty bins in the given range."""
-        for i in range(left_idx + 1, right_idx):
-            if self.bin_samples[i] is None:
-                return True
-        return False
+    def run(self) -> List[Optional[SamplePoint]]:
+        """
+        Run the adaptive sampling algorithm (Phase 1 only).
+
+        Returns a list of samples, one per bin (where possible).
+        """
+        # Evaluate at extremes
+        left_sample = self.evaluate_at_input(self.input_range[0])
+        right_sample = self.evaluate_at_input(self.input_range[1])
+
+        # Place extreme samples in appropriate bins
+        left_bin = self.determine_bin(left_sample.output_value)
+        right_bin = self.determine_bin(right_sample.output_value)
+
+        self.bin_samples[left_bin] = left_sample
+        self.bin_samples[right_bin] = right_sample
+
+        # Fill remaining bins using binary search
+        if left_bin < right_bin:
+            self.binary_search_fill(
+                self.input_range[0], self.input_range[1], left_bin, right_bin
+            )
+
+        if self.verbose:
+            print(f"Total evaluations: {self.total_evals}")
+            print(
+                f"Bins filled: {sum(1 for s in self.bin_samples if s is not None)}"
+                f"/{self.num_bins}"
+            )
+
+        return self.bin_samples
 
     def get_filled_samples(self) -> List[SamplePoint]:
         """Return only the non-None samples from bins."""
@@ -538,22 +315,51 @@
             "total_evaluations": self.total_evals,
         }
 
+    def extract_return_value(self, sample: SamplePoint) -> float:
+        """Extract return value from sample metadata."""
+        # If return_value_function is provided, use it
+        if self.return_value_function:
+            return self.return_value_function(sample.metadata)
+        
+        # Otherwise use fallback logic for backward compatibility
+        metadata = sample.metadata
+        
+        if "summary" in metadata:
+            summary = metadata["summary"]
+            if isinstance(summary, dict):
+                # Try different split names
+                for split in ["test", "val", "eval"]:
+                    if split in summary and "return_mean" in summary[split]:
+                        return summary[split]["return_mean"]
+
+        # Fallback: look for return_mean directly in metadata
+        if "return_mean" in metadata:
+            return metadata["return_mean"]
+
+        # Final fallback: assume it's stored as 'return'
+        if "return" in metadata:
+            return metadata["return"]
+
+        raise ValueError(
+            f"Could not extract return value from sample metadata: {metadata}"
+        )
+    
     def identify_return_gap_intervals(
         self, filled_return_bins: set, return_bin_edges: NDArray[np.float64]
     ) -> List[Tuple[int, int]]:
         """
         Identify contiguous intervals of empty return bins.
-
+        
         Args:
             filled_return_bins: Set of bin indices that are already filled
             return_bin_edges: Array of bin edge values
-
+            
         Returns:
             List of (start_bin, end_bin) tuples representing gap intervals
         """
         gap_intervals = []
         current_gap_start = None
-
+        
         for i in range(self.return_bins):
             if i not in filled_return_bins:
                 # Start of a new gap
@@ -564,73 +370,40 @@
                 if current_gap_start is not None:
                     gap_intervals.append((current_gap_start, i - 1))
                     current_gap_start = None
-
+        
         # Handle gap that extends to the end
         if current_gap_start is not None:
             gap_intervals.append((current_gap_start, self.return_bins - 1))
-
+        
         return gap_intervals
-
-    def determine_return_bin(
-        self, return_value: float, return_bin_edges: NDArray[np.float64]
-    ) -> int:
+    
+    def determine_return_bin(self, return_value: float, return_bin_edges: NDArray[np.float64]) -> int:
         """
         Determine which return bin a value falls into.
-
+        
         Args:
             return_value: The return value to bin
             return_bin_edges: Array of bin edge values
-
+            
         Returns:
             Bin index (0 to return_bins-1)
         """
-<<<<<<< HEAD
         return self._determine_bin_generic(return_value, return_bin_edges, self.return_bins)
     
     def return_bins_remaining(self, left_bin_idx: int, right_bin_idx: int, filled_return_bins: set) -> bool:
-=======
-        min_return = return_bin_edges[0]
-        max_return = return_bin_edges[-1]
-
-        # Handle edge cases
-        if return_value <= min_return:
-            return 0
-        if return_value >= max_return:
-            return self.return_bins - 1
-
-        # Find the appropriate bin
-        for i in range(len(return_bin_edges) - 1):
-            if return_bin_edges[i] <= return_value < return_bin_edges[i + 1]:
-                return i
-
-        # This should not happen, but default to last bin
-        return self.return_bins - 1
-
-    def return_bins_remaining(
-        self, left_bin_idx: int, right_bin_idx: int, filled_return_bins: set
-    ) -> bool:
->>>>>>> f8e92360
         """
         Check if there are empty return bins in the given range.
-
+        
         Args:
             left_bin_idx: Left boundary bin index (inclusive)
             right_bin_idx: Right boundary bin index (inclusive)
             filled_return_bins: Set of already filled bin indices
-
+            
         Returns:
             True if there are empty bins in the range
         """
-<<<<<<< HEAD
         return self._bins_remaining_generic(left_bin_idx, right_bin_idx, filled_return_bins, exclusive=False)
     
-=======
-        for i in range(left_bin_idx, right_bin_idx + 1):
-            if i not in filled_return_bins:
-                return True
-        return False
-
->>>>>>> f8e92360
     def binary_search_return_gaps(
         self,
         left_sample: SamplePoint,
@@ -644,7 +417,7 @@
     ) -> int:
         """
         Recursively fill return bins using binary search.
-
+        
         Args:
             left_sample: Sample with lower return value
             right_sample: Sample with higher return value
@@ -654,83 +427,176 @@
             return_bin_edges: Array of return bin edges
             additional_samples: List to append new samples to
             iteration_count: Current iteration count for safety checks
-
+            
         Returns:
             Number of evaluations performed
         """
-<<<<<<< HEAD
-        # Check convergence criteria
+        # Check convergence criteria using the generic method
         if self._check_convergence(left_sample.input_value, right_sample.input_value, iteration_count):
-=======
-        # Safety checks
-        if self.unbounded_mode and self.total_evals >= self.max_total_evals_unbounded:
-            if self.verbose:
-                print(
-                    f"Reached safety limit of {self.max_total_evals_unbounded} total "
-                    "evaluations"
-                )
             return 0
-
-        if not self.unbounded_mode and iteration_count >= self.max_additional_evals:
-            return 0
-
-        # Check precision threshold
-        precision_threshold = 1e-8 if self.unbounded_mode else 1e-6
-        if (
-            abs(right_sample.input_value - left_sample.input_value)
-            < precision_threshold
-        ):
->>>>>>> f8e92360
-            return 0
-
+        
         # Calculate middle input value
         middle_input = (left_sample.input_value + right_sample.input_value) / 2
-
+        
         # Evaluate at middle point
         middle_sample = self.evaluate_at_input(middle_input)
         evals = 1
-
+        
         try:
             middle_return = self.extract_return_value(middle_sample)
         except ValueError:
             # Can't extract return value, skip this sample
             return evals
-
+            
         # Determine which bin this return falls into
         middle_bin = self.determine_return_bin(middle_return, return_bin_edges)
-
+        
         # Add sample to the filled bins set
         if middle_bin not in filled_return_bins:
             filled_return_bins.add(middle_bin)
             additional_samples.append(middle_sample)
             self.return_refinement_samples.append(middle_sample)
-
+        
         # Recursively search left and right if bins remain
         if self.return_bins_remaining(left_return_bin, middle_bin, filled_return_bins):
             evals += self.binary_search_return_gaps(
-                left_sample,
-                middle_sample,
-                left_return_bin,
-                middle_bin,
-                filled_return_bins,
-                return_bin_edges,
-                additional_samples,
-                iteration_count + evals,
-            )
-
+                left_sample, middle_sample, left_return_bin, middle_bin,
+                filled_return_bins, return_bin_edges, additional_samples, iteration_count + evals
+            )
+            
         if self.return_bins_remaining(middle_bin, right_return_bin, filled_return_bins):
             evals += self.binary_search_return_gaps(
-                middle_sample,
-                right_sample,
-                middle_bin,
-                right_return_bin,
-                filled_return_bins,
-                return_bin_edges,
-                additional_samples,
-                iteration_count + evals,
-            )
-
+                middle_sample, right_sample, middle_bin, right_return_bin,
+                filled_return_bins, return_bin_edges, additional_samples, iteration_count + evals
+            )
+            
         return evals
+
+    def fill_return_gaps(
+        self, initial_samples: List[Optional[SamplePoint]]
+    ) -> List[SamplePoint]:
+        """
+        Fill gaps in return values using recursive binary search (Phase 2).
+        
+        This method implements the improved Phase 2 algorithm that uses recursive
+        binary bisection to systematically fill gaps in return value coverage.
+        Unlike the previous interpolation-based approach, this method:
+        
+        1. Identifies contiguous intervals of empty return bins
+        2. Finds samples that bracket each gap interval
+        3. Applies recursive binary search within each interval
+        4. Continues until all gaps are filled or convergence is reached
+
+        Args:
+            initial_samples: Samples from the initial AFHP-based binary search
+
+        Returns:
+            List of additional samples to fill return gaps
+        """
+        if self.return_bins == 0:
+            raise ValueError("Called fill_return_gaps with return_bins=0")
+
+        # Extract valid samples and their returns
+        valid_samples = [s for s in initial_samples if s is not None]
+        if len(valid_samples) < 2:
+            return []
+
+        # Build list of samples with their return values
+        samples_with_returns = []
+        for sample in valid_samples:
+            if self.return_value_function:
+                ret = self.return_value_function(sample.metadata)
+            else:
+                try:
+                    ret = self.extract_return_value(sample)
+                except ValueError:
+                    continue
+            samples_with_returns.append((sample, ret))
+                
+        if len(samples_with_returns) < 2:
+            if self.verbose:
+                print("Warning: Could not extract enough return values for gap filling")
+            return []
+            
+        # Sort samples by return value
+        samples_with_returns.sort(key=lambda x: x[1])
+        min_return = samples_with_returns[0][1]
+        max_return = samples_with_returns[-1][1]
+
+        if max_return <= min_return:
+            if self.verbose:
+                print("Warning: All return values are equal, cannot fill gaps")
+            return []
+
+        # Create return bins
+        return_bin_edges = np.linspace(min_return, max_return, self.return_bins + 1)
+
+        # Find which return bins are already filled
+        filled_return_bins = set()
+        for sample, ret in samples_with_returns:
+            bin_idx = self.determine_return_bin(ret, return_bin_edges)
+            filled_return_bins.add(bin_idx)
+
+        # Identify contiguous gap intervals
+        gap_intervals = self.identify_return_gap_intervals(filled_return_bins, return_bin_edges)
+        
+        if self.verbose and gap_intervals:
+            mode_text = "unbounded mode" if self.unbounded_mode else f"max {self.max_additional_evals} evals"
+            print(f"Found {len(gap_intervals)} return gap intervals to fill ({mode_text})")
+            for start, end in gap_intervals:
+                print(f"  Gap interval: bins {start}-{end} (return values {return_bin_edges[start]:.2f}-{return_bin_edges[end+1]:.2f})")
+
+        # Fill gaps using recursive binary search
+        additional_samples = []
+        total_evals = 0
+        
+        for gap_start, gap_end in gap_intervals:
+            # Find samples that bracket this gap interval
+            left_sample = None
+            right_sample = None
+            
+            # Find the best bracketing samples for this gap
+            for i, (sample, ret) in enumerate(samples_with_returns):
+                sample_bin = self.determine_return_bin(ret, return_bin_edges)
+                
+                # Update left bracket if this sample is to the left of the gap
+                if sample_bin < gap_start:
+                    left_sample = sample
+                    
+                # Set right bracket if this sample is to the right of the gap
+                if sample_bin > gap_end and right_sample is None:
+                    right_sample = sample
+                    break
+            
+            # If we can't bracket the gap, skip it
+            if left_sample is None or right_sample is None:
+                if self.verbose:
+                    print(f"  Cannot bracket gap interval {gap_start}-{gap_end}, skipping")
+                continue
+                
+            # Apply recursive binary search to fill this gap interval
+            if self.verbose:
+                print(f"  Filling gap interval {gap_start}-{gap_end} using binary search")
+                
+            evals = self.binary_search_return_gaps(
+                left_sample, right_sample, gap_start, gap_end,
+                filled_return_bins, return_bin_edges, additional_samples, total_evals
+            )
+            total_evals += evals
+            
+            # Update samples list with new samples for better bracketing in next intervals
+            for new_sample in additional_samples[len(samples_with_returns):]:
+                try:
+                    new_ret = self.extract_return_value(new_sample)
+                    samples_with_returns.append((new_sample, new_ret))
+                except ValueError:
+                    continue
+            samples_with_returns.sort(key=lambda x: x[1])
+
+        if self.verbose and additional_samples:
+            print(f"Added {len(additional_samples)} samples for return gap filling")
+
+        return additional_samples
 
     def search_for_return_range(
         self,
@@ -741,11 +607,14 @@
         max_iterations: Optional[int] = None,
     ) -> Optional[SamplePoint]:
         """
-        Binary search for an input value that produces a return in the specified range.
-
-        Args:
-            existing_samples: Existing samples to guide the search
-            target_return: Target return value (midpoint of range)
+        Search for a sample within a specific return value range.
+
+        Uses binary search between existing samples to find a new sample
+        whose return value falls within [return_min, return_max].
+
+        Args:
+            existing_samples: List of existing samples to use for bracketing
+            target_return: Target return value to search for
             return_min: Minimum acceptable return value
             return_max: Maximum acceptable return value
             max_iterations: Maximum binary search iterations (None = use defaults)
@@ -756,9 +625,7 @@
         # Set max_iterations based on mode
         if max_iterations is None:
             if self.unbounded_mode:
-                max_iterations = float(
-                    "inf"
-                )  # Truly unbounded - only safety checks limit
+                max_iterations = float('inf')  # Truly unbounded - only safety checks limit
             else:
                 max_iterations = 10  # Default for bounded mode
 
@@ -774,23 +641,26 @@
         if len(samples_with_returns) < 2:
             return None
 
-        samples_with_returns.sort(key=lambda x: x[1])  # Sort by return value
-
-        # Find the two samples that bracket the target return
-        lower_sample, lower_return = samples_with_returns[0]
-        upper_sample, upper_return = samples_with_returns[-1]
-
-        # Find the best bracketing samples
-        for i in range(len(samples_with_returns) - 1):
-            sample1, return1 = samples_with_returns[i]
-            sample2, return2 = samples_with_returns[i + 1]
-
-            if return1 <= target_return <= return2:
-                lower_sample, lower_return = sample1, return1
-                upper_sample, upper_return = sample2, return2
+        # Sort by return value
+        samples_with_returns.sort(key=lambda x: x[1])
+
+        # Find bracketing samples for the target return
+        lower_sample = None
+        upper_sample = None
+
+        for sample, ret in samples_with_returns:
+            if ret <= target_return:
+                lower_sample = sample
+                lower_return = ret
+            if ret >= target_return and upper_sample is None:
+                upper_sample = sample
+                upper_return = ret
                 break
 
-        # If target is outside the range of existing samples, we can't find it
+        if lower_sample is None or upper_sample is None:
+            return None
+
+        # Check if target is outside the bracketing range
         if target_return < lower_return or target_return > upper_return:
             return None
 
@@ -799,27 +669,7 @@
         right_input = upper_sample.input_value
 
         iteration_count = 0
-<<<<<<< HEAD
         while not self._check_convergence(left_input, right_input, iteration_count):
-=======
-        while True:
-            # Check iteration limit for bounded mode
-            if not self.unbounded_mode and iteration_count >= max_iterations:
-                break
-
-            # Safety check for unbounded mode
-            if (
-                self.unbounded_mode
-                and self.total_evals >= self.max_total_evals_unbounded
-            ):
-                if self.verbose:
-                    print(
-                        f"Reached safety limit of {self.max_total_evals_unbounded} "
-                        "total evaluations"
-                    )
-                break
-
->>>>>>> f8e92360
             # Calculate middle input value
             middle_input = (left_input + right_input) / 2
 
@@ -829,10 +679,16 @@
             try:
                 sample_return = self.extract_return_value(sample)
             except ValueError:
-                # If we can't extract return, skip this sample
-                return None
-
-            # Check if we found a return in the target range
+                # Can't extract return value, continue search
+                # Assume monotonicity and update bounds based on input
+                if middle_input < (left_input + right_input) / 2:
+                    left_input = middle_input
+                else:
+                    right_input = middle_input
+                iteration_count += 1
+                continue
+
+            # Check if this sample is within the desired range
             if return_min <= sample_return <= return_max:
                 return sample
 
@@ -841,19 +697,43 @@
                 left_input = middle_input
             else:
                 right_input = middle_input
-<<<<<<< HEAD
                 
-=======
-
-            # Stop if search space is too small (convergence based on precision)
-            precision_threshold = 1e-8 if self.unbounded_mode else 1e-6
-            if abs(right_input - left_input) < precision_threshold:
-                break
-
->>>>>>> f8e92360
             iteration_count += 1
 
         return None
+
+    def run_with_return_refinement(self) -> List[Optional[SamplePoint]]:
+        """
+        Run the enhanced sampling algorithm with return gap filling.
+
+        This is the main entry point for the two-phase ABCS algorithm:
+        1. Phase 1: Standard AFHP-based binary search
+        2. Phase 2: Return gap filling (if return_bins > 0)
+
+        Returns:
+            Combined list of samples from both phases
+        """
+        # Phase 1: Standard AFHP coverage
+        if self.verbose:
+            print("Phase 1: AFHP coverage using binary search...")
+
+        afhp_samples = self.run()
+
+        # Phase 2: Return gap filling
+        if self.return_bins > 0:
+            if self.verbose:
+                print(
+                    f"Phase 2: Return gap filling with {self.return_bins} return "
+                    "bins..."
+                )
+
+            self.fill_return_gaps(afhp_samples)
+
+            # Return combined samples, but maintain the original bin structure
+            # The additional samples are stored separately in return_refinement_samples
+            return afhp_samples
+        else:
+            return afhp_samples
 
     def get_all_samples_including_refinement(self) -> List[SamplePoint]:
         """Return all samples including those from return refinement."""
